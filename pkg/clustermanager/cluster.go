package clustermanager

import (
	"fmt"
	"strings"
	"time"

	"github.com/xetys/hetzner-kube/pkg"
)

//Manager is the structure used to mange cluster
type Manager struct {
	clusterName      string
	haEnabled        bool
	isolatedEtcd     bool
	cloudInitFile    string
	selfHosted       bool
	nodes            []Node
	eventService     EventService
	nodeCommunicator NodeCommunicator
	clusterProvider  ClusterProvider
	wait             bool
}

//NewClusterManager create a new manager for the cluster
func NewClusterManager(provider ClusterProvider, nodeCommunicator NodeCommunicator, eventService EventService, name string, haEnabled bool, isolatedEtcd bool, cloudInitFile string, selfHosted bool) *Manager {
	manager := &Manager{
		clusterName:      name,
		haEnabled:        haEnabled,
		isolatedEtcd:     isolatedEtcd,
		cloudInitFile:    cloudInitFile,
		selfHosted:       selfHosted,
		eventService:     eventService,
		nodeCommunicator: nodeCommunicator,
		clusterProvider:  provider,
		nodes:            provider.GetAllNodes(),
	}

	return manager
}

//NewClusterManagerFromCluster create a new manager from an existing cluster
func NewClusterManagerFromCluster(cluster Cluster, provider ClusterProvider, nodeCommunicator NodeCommunicator, eventService EventService) *Manager {
	return &Manager{
		clusterName:      cluster.Name,
		haEnabled:        cluster.HaEnabled,
		isolatedEtcd:     cluster.IsolatedEtcd,
		cloudInitFile:    cluster.CloudInitFile,
		selfHosted:       cluster.SelfHosted,
		eventService:     eventService,
		nodeCommunicator: nodeCommunicator,
		clusterProvider:  provider,
		nodes:            cluster.Nodes,
	}
}

//Cluster creates a Cluster object for further processing
func (manager *Manager) Cluster() Cluster {
	return Cluster{
		Name:          manager.clusterName,
		Nodes:         manager.nodes,
		HaEnabled:     manager.haEnabled,
		IsolatedEtcd:  manager.isolatedEtcd,
		CloudInitFile: manager.cloudInitFile,
		SelfHosted:    manager.selfHosted,
	}
}

<<<<<<< HEAD
//ProvisionNodes install packages for the nodes
=======
// AppendNodes can be used to append nodes to the cluster after initialization
func (manager *Manager) AppendNodes(nodes []Node) {
	manager.nodes = append(manager.nodes, nodes...)
}

// install packages for the nodes
>>>>>>> ce4a817c
func (manager *Manager) ProvisionNodes(nodes []Node) error {
	errChan := make(chan error)
	trueChan := make(chan bool)
	numProcs := 0
	for _, node := range nodes {
		numProcs++
		go func(node Node) {
			manager.eventService.AddEvent(node.Name, "install packages")
			//_, err := manager.nodeCommunicator.RunCmd(node, "wget -cO- https://raw.githubusercontent.com/xetys/hetzner-kube/master/install-docker-kubeadm.sh | bash -")
			provisioner := NewNodeProvisioner(node, manager.nodeCommunicator, manager.eventService)
			err := provisioner.Provision(node, manager.nodeCommunicator, manager.eventService)
			if err != nil {
				errChan <- err
			}

			manager.eventService.AddEvent(node.Name, "packages installed")

			trueChan <- true
		}(node)
	}

	return waitOrError(trueChan, errChan, &numProcs)
}

//SetupEncryptedNetwork setups an encrypted virtual network using wireguard
// modifies the state of manager.Nodes
func (manager *Manager) SetupEncryptedNetwork() error {
	nodes := manager.nodes
	// render a public/private key pair
	keyPairs := manager.GenerateKeyPairs(nodes[0], len(nodes))

	for i, keyPair := range keyPairs {
		manager.nodes[i].WireGuardKeyPair = keyPair
	}

	nodes = manager.nodes

	// for each node, get specific IP and install it on node
	errChan := make(chan error)
	trueChan := make(chan bool)
	numProc := 0
	for _, node := range nodes {
		numProc++
		go func(node Node) {
			manager.eventService.AddEvent(node.Name, "configure wireguard")
			wireGuardConf := GenerateWireguardConf(node, manager.nodes)
			err := manager.nodeCommunicator.WriteFile(node, "/etc/wireguard/wg0.conf", wireGuardConf, false)
			if err != nil {
				errChan <- err
			}

			_, err = manager.nodeCommunicator.RunCmd(node, "systemctl enable wg-quick@wg0 && systemctl restart wg-quick@wg0")

			if err != nil {
				errChan <- err
			}

			manager.eventService.AddEvent(node.Name, "wireguard configured")
			trueChan <- true
		}(node)
	}

	err := waitOrError(trueChan, errChan, &numProc)
	if err != nil {
		return err
	}
	manager.clusterProvider.SetNodes(manager.nodes)
	return nil
}

//InstallMasters installs the kubernetes control plane to master nodes
func (manager *Manager) InstallMasters() error {

	commands := []NodeCommand{
		{"kubeadm init", "kubeadm init --config /root/master-config.yaml"},
		{"configure kubectl", "rm -rf $HOME/.kube && mkdir -p $HOME/.kube && cp -i /etc/kubernetes/admin.conf $HOME/.kube/config && chown $(id -u):$(id -g) $HOME/.kube/config"},
		{"install flannel", "kubectl apply -f https://raw.githubusercontent.com/coreos/flannel/v0.10.0/Documentation/kube-flannel.yml"},
		{"configure flannel", "kubectl -n kube-system patch ds kube-flannel-ds --type json -p '[{\"op\":\"add\",\"path\":\"/spec/template/spec/tolerations/-\",\"value\":{\"key\":\"node.cloudprovider.kubernetes.io/uninitialized\",\"value\":\"true\",\"effect\":\"NoSchedule\"}}]'"},
		//{"install hcloud integration", fmt.Sprintf("kubectl -n kube-system create secret generic hcloud --from-literal=token=%s", AppConf.CurrentContext.Token)},
		//{"deploy cloud controller manager", "kubectl apply -f  https://raw.githubusercontent.com/hetznercloud/hcloud-cloud-controller-manager/master/deploy/v1.0.0.yaml"},
	}

	// inject custom commands
	commands = append(commands, manager.clusterProvider.GetAdditionalMasterInstallCommands()...)

	var masterNode Node

	errChan := make(chan error)
	trueChan := make(chan bool)
	numProc := 0
	numMaster := 0

	for _, node := range manager.nodes {

		if node.IsMaster {
			_, err := manager.nodeCommunicator.RunCmd(node, "kubeadm reset")
			if err != nil {
				return nil
			}

			_, err = manager.nodeCommunicator.RunCmd(node, "rm -rf /etc/kubernetes/pki && mkdir /etc/kubernetes/pki")
			if err != nil {
				return nil
			}
			if len(manager.nodes) == 1 {
				commands = append(commands, NodeCommand{"taint master", "kubectl taint nodes --all node-role.kubernetes.io/master-"})
			}

			if numMaster == 0 {
				masterNode = node
			}

			numProc++
			go func(node Node) {
				manager.installMasterStep(node, numMaster, masterNode, commands, trueChan, errChan)
			}(node)

			// early wait the first time
			if numMaster == 0 {
				select {
				case err := <-errChan:
					return err
				case <-trueChan:
					numProc--
				}
			}
			numMaster++
		}
	}

	return waitOrError(trueChan, errChan, &numProc)
}

// installs kubernetes control plane to a given node
func (manager *Manager) installMasterStep(node Node, numMaster int, masterNode Node, commands []NodeCommand, trueChan chan bool, errChan chan error) {

	// create master-configuration
	var etcdNodes []Node
	if manager.haEnabled {
		if manager.isolatedEtcd {
			etcdNodes = manager.clusterProvider.GetEtcdNodes()
		} else {
			etcdNodes = manager.clusterProvider.GetMasterNodes()
		}
	}
	masterNodes := manager.clusterProvider.GetMasterNodes()
	masterConfig := GenerateMasterConfiguration(node, masterNodes, etcdNodes)
	if err := manager.nodeCommunicator.WriteFile(node, "/root/master-config.yaml", masterConfig, false); err != nil {
		errChan <- err
	}

	if numMaster > 0 {
		manager.eventService.AddEvent(node.Name, "copy PKI")

		files := []string{
			"apiserver-kubelet-client.crt",
			"apiserver-kubelet-client.key",
			"apiserver.crt",
			"apiserver.key",
			"ca.crt",
			"ca.key",
			"front-proxy-ca.crt",
			"front-proxy-ca.key",
			"front-proxy-client.crt",
			"front-proxy-client.key",
			"sa.key",
			"sa.pub",
		}

		for _, file := range files {
			err := manager.nodeCommunicator.CopyFileOverNode(masterNode, node, "/etc/kubernetes/pki/"+file)
			if err != nil {
				errChan <- err
			}
		}
	}

	for i, command := range commands {
		manager.eventService.AddEvent(node.Name, command.EventName)
		_, err := manager.nodeCommunicator.RunCmd(node, command.Command)
		if err != nil {
			errChan <- err
		}

		if numMaster > 0 && i > 0 {
			break
		}
	}

	if !manager.haEnabled {
		manager.eventService.AddEvent(node.Name, pkg.CompletedEvent)
	}

	trueChan <- true
}

//InstallEtcdNodes installs the etcd cluster
func (manager *Manager) InstallEtcdNodes(nodes []Node) error {

	commands := []NodeCommand{
		{"download etcd", "mkdir -p /opt/etcd && curl -L https://storage.googleapis.com/etcd/v3.2.13/etcd-v3.2.13-linux-amd64.tar.gz -o /opt/etcd-v3.2.13-linux-amd64.tar.gz"},
		{"install etcd", "tar xzvf /opt/etcd-v3.2.13-linux-amd64.tar.gz -C /opt/etcd --strip-components=1"},
		{"configure etcd", "systemctl enable etcd.service && systemctl stop etcd.service && rm -rf /var/lib/etcd && systemctl start etcd.service"},
	}

	errChan := make(chan error)
	trueChan := make(chan bool)
	numProcs := 0
	for _, node := range nodes {
		numProcs++

		go func(node Node) {
			// set systemd service
			etcdSystemdService := GenerateEtcdSystemdService(node, nodes)
			err := manager.nodeCommunicator.WriteFile(node, "/etc/systemd/system/etcd.service", etcdSystemdService, false)
			if err != nil {
				errChan <- err
			}

			// install etcd
			for _, command := range commands {
				manager.eventService.AddEvent(node.Name, command.EventName)
				_, err := manager.nodeCommunicator.RunCmd(node, command.Command)
				if err != nil {
					errChan <- err
				}
			}
			if manager.isolatedEtcd {
				manager.eventService.AddEvent(node.Name, pkg.CompletedEvent)
			} else {
				manager.eventService.AddEvent(node.Name, "etcd configured")
			}
			trueChan <- true
		}(node)
	}

	return waitOrError(trueChan, errChan, &numProcs)
}

//InstallWorkers installs kubernetes workers to given nodes
func (manager *Manager) InstallWorkers(nodes []Node) error {
	var joinCommand string
	// create join command
	for _, node := range manager.nodes {
		if node.IsMaster {
			for tries := 0; ; tries++ {
				output, err := manager.nodeCommunicator.RunCmd(node, "kubeadm token create --print-join-command")
				if tries < 10 && err != nil {
					return err
				}
				time.Sleep(2 * time.Second)

				joinCommand = output
				break
			}
			break
		}
	}

	// now let the nodes join
	for _, node := range nodes {
		if !node.IsMaster && !node.IsEtcd {

			manager.eventService.AddEvent(node.Name, "registering node")
			_, err := manager.nodeCommunicator.RunCmd(node, "kubeadm reset && "+joinCommand)
			if err != nil {
				return err
			}

			if manager.haEnabled {
				time.Sleep(10 * time.Second) // we need some time until the kubelet.conf appears

				rewriteTpl := `cat /etc/kubernetes/%s | sed -e 's/server: https\(.*\)/server: https:\/\/127.0.0.1:16443/g' > /tmp/cp && mv /tmp/cp /etc/kubernetes/%s`
				kubeConfigs := []string{"kubelet.conf", "bootstrap-kubelet.conf"}

				manager.eventService.AddEvent(node.Name, "rewrite kubeconfigs")
				for _, conf := range kubeConfigs {
					_, err := manager.nodeCommunicator.RunCmd(node, fmt.Sprintf(rewriteTpl, conf, conf))
					if err != nil {
						return err
					}
				}
				_, err = manager.nodeCommunicator.RunCmd(node, "systemctl restart docker && systemctl restart kubelet")
				if err != nil {
					return err
				}
			}

			manager.eventService.AddEvent(node.Name, pkg.CompletedEvent)
		}
	}

	return nil
}

//SetupHA installs the high-availability plane to cluster
func (manager *Manager) SetupHA() error {
	// copy pki
	masterNode, err := manager.clusterProvider.GetMasterNode()
	if err != nil {
		return err
	}

	errChan := make(chan error)
	trueChan := make(chan bool)
	numProcs := 0
	// deploy load balancer
	masterNodes := manager.clusterProvider.GetMasterNodes()
	err = manager.DeployLoadBalancer(manager.nodes)
	if err != nil {
		return err
	}

	// set apiserver-count to 3
	for _, node := range masterNodes {
		manager.eventService.AddEvent(node.Name, "set api-server count")
		manager.nodeCommunicator.TransformFileOverNode(node, node, "/etc/kubernetes/manifests/kube-apiserver.yaml", func(in string) string {
			return strings.Replace(in, "image: gcr.io/", "- --apiserver-count=3\n    image: gcr.io/", 1)
		})
	}

	manager.eventService.AddEvent(masterNode.Name, "configuring kube-proxy")
	// update config-map for kube-proxy to lb
	proxyUpdateCmd := `kubectl get -n kube-system configmap/kube-proxy -o=yaml | sed -e 's/server: https\(.*\)/server: https:\/\/127.0.0.1:16443/g' | kubectl -n kube-system apply -f -`
	manager.nodeCommunicator.RunCmd(*masterNode, proxyUpdateCmd)

	// delete proxy pods
	manager.nodeCommunicator.RunCmd(*masterNode, "kubectl get pods --all-namespaces | grep proxy | awk '{print$2}' | xargs kubectl -n kube-system delete pod")

	// rewrite all kubeconfigs
	rewriteTpl := `cat /etc/kubernetes/%s | sed -e 's/server: https\(.*\)/server: https:\/\/127.0.0.1:16443/g' > /tmp/cp && mv /tmp/cp /etc/kubernetes/%s`
	kubeConfigs := []string{"kubelet.conf", "controller-manager.conf", "scheduler.conf"}

	numProcs = 0
	for _, node := range masterNodes {
		numProcs++

		go func(node Node) {
			manager.eventService.AddEvent(node.Name, "rewrite kubeconfigs")
			for _, conf := range kubeConfigs {
				_, err := manager.nodeCommunicator.RunCmd(node, fmt.Sprintf(rewriteTpl, conf, conf))
				if err != nil {
					errChan <- err
				}
			}
			_, err = manager.nodeCommunicator.RunCmd(node, "systemctl restart docker && systemctl restart kubelet")
			if err != nil {
				errChan <- err
			}

			// wait for the apiserver to be back online
			manager.eventService.AddEvent(node.Name, "wait for apiserver")
			_, err = manager.nodeCommunicator.RunCmd(node, `until $(kubectl get node > /dev/null 2>/dev/null ); do echo "wait.."; sleep 1; done`)
			manager.eventService.AddEvent(node.Name, pkg.CompletedEvent)

			trueChan <- true
		}(node)
	}

	return waitOrError(trueChan, errChan, &numProcs)
}

//DeployLoadBalancer installs a client based load balancer for the master nodes to given nodes
func (manager *Manager) DeployLoadBalancer(nodes []Node) error {

	errChan := make(chan error)
	trueChan := make(chan bool)
	numProcs := 0
	masterNodes := manager.clusterProvider.GetMasterNodes()
	masterIps := strings.Join(Nodes2IPs(masterNodes), " ")
	for _, node := range nodes {
		if !node.IsMaster && node.IsEtcd {
			continue
		}
		numProcs++
		go func(node Node) {
			manager.eventService.AddEvent(node.Name, "deploy load balancer")
			// delete old if exists
			_, err := manager.nodeCommunicator.RunCmd(node, `docker ps | grep master-lb | awk '{print "docker stop "$1" && docker rm "$1}' | sh`)
			if err != nil {
				errChan <- err
			}
			_, err = manager.nodeCommunicator.RunCmd(node, fmt.Sprintf("docker run -d --name=master-lb --restart=always -p 16443:16443 xetys/k8s-master-lb %s", masterIps))
			if err != nil {
				errChan <- err
			}

			trueChan <- true
		}(node)
	}

	return waitOrError(trueChan, errChan, &numProcs)
}<|MERGE_RESOLUTION|>--- conflicted
+++ resolved
@@ -66,16 +66,12 @@
 	}
 }
 
-<<<<<<< HEAD
-//ProvisionNodes install packages for the nodes
-=======
 // AppendNodes can be used to append nodes to the cluster after initialization
 func (manager *Manager) AppendNodes(nodes []Node) {
 	manager.nodes = append(manager.nodes, nodes...)
 }
 
-// install packages for the nodes
->>>>>>> ce4a817c
+// ProvisionNodes install packages for the nodes
 func (manager *Manager) ProvisionNodes(nodes []Node) error {
 	errChan := make(chan error)
 	trueChan := make(chan bool)
