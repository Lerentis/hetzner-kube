--- conflicted
+++ resolved
@@ -424,13 +424,8 @@
 					errChan <- err
 				}
 			}
-<<<<<<< HEAD
-			if isolatedEtcd {
+			if cluster.IsolatedEtcd {
 				cluster.coordinator.AddEvent(node.Name, pkg.CompletedEvent)
-=======
-			if cluster.IsolatedEtcd {
-				cluster.coordinator.AddEvent(node.Name, "complete!")
->>>>>>> 8c6fe20a
 			} else {
 				cluster.coordinator.AddEvent(node.Name, "etcd configured")
 			}
